--- conflicted
+++ resolved
@@ -44,14 +44,8 @@
             self.error('File does not exist: %s' % self.inp)
 
         print(self.instance)
-
-<<<<<<< HEAD
         inp_ds = dataset(self.inp, mode='r')
         self.instance.fit(inp_ds)
-=======
-        ds = dataset(self.inp, mode='r')
-        self.instance.fit(ds)
->>>>>>> 1238995d
 
         print("*********\n*RESULTS*\n*********")
         print(self.instance.summarize())
