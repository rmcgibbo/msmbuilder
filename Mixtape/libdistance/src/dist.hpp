#include "distance_kernels.h"
#include <omp.h>


void dist_double(const double* X, const double* y, const char* metric, npy_intp n,
                 npy_intp m, double* out)
{
    npy_intp i;
    const double *u;
    double (*metricfunc) (const double *u, const double *v, npy_intp n) = \
            metric_double(metric);
    if (metricfunc == NULL) {
        fprintf(stderr, "Error");
        return;
    }

<<<<<<< HEAD
#pragma omp parallel for \
        shared(X,y,m,n,out) private(i,u)
=======
>>>>>>> 02b30e97
    for (i = 0; i < n; i++) {
        u = X + m * i;
        out[i] = metricfunc(u, y, m);
    }
}


void dist_double_X_indices(const double* X, const double* y, const char* metric,
                           npy_intp n, npy_intp m, const npy_intp* X_indices,
                           npy_intp n_X_indices, double* out)
{
    npy_intp i, ii;
    const double *u;
    double (*metricfunc) (const double *u, const double *v, npy_intp n) = \
            metric_double(metric);
    if (metricfunc == NULL) {
        fprintf(stderr, "Error");
        return;
    }
<<<<<<< HEAD
    
#pragma omp parallel for \
        shared(X,X_indices,n_X_indices,y,m,out) private(ii,i,u)
=======

>>>>>>> 02b30e97
    for (ii = 0; ii < n_X_indices; ii++) {
        i = X_indices[ii];
        u = X + m * i;
        out[ii] = metricfunc(u, y, m);
    }
}


void dist_float(const float* X, const float* y, const char* metric, npy_intp n,
                npy_intp m, double* out)
{
    npy_intp i;
    const float *u;
    double (*metricfunc) (const float *u, const float *v, npy_intp n) = \
            metric_float(metric);
    if (metricfunc == NULL) {
        fprintf(stderr, "Error");
        return;
    }

<<<<<<< HEAD
#pragma omp parallel for \
        shared(X,y,m,n,out) private(i,u)
=======
>>>>>>> 02b30e97
    for (i = 0; i < n; i++) {
        u = X + m * i;
        out[i] = metricfunc(u, y, m);
    }
}

void dist_float_X_indices(const float* X, const float* y, const char* metric,
                          npy_intp n, npy_intp m, const npy_intp* X_indices,
                          npy_intp n_X_indices, double* out)
{
    npy_intp i, ii;
    const float *u;
    double (*metricfunc) (const float *u, const float *v, npy_intp n) = \
            metric_float(metric);
    if (metricfunc == NULL) {
        fprintf(stderr, "Error");
        return;
    }
<<<<<<< HEAD
    
#pragma omp parallel for \
        shared(X,X_indices,n_X_indices,y,m,out) private(ii,i,u)
=======

>>>>>>> 02b30e97
    for (ii = 0; ii < n_X_indices; ii++) {
        i = X_indices[ii];
        u = X + m * i;
        out[ii] = metricfunc(u, y, m);
    }
}<|MERGE_RESOLUTION|>--- conflicted
+++ resolved
@@ -14,11 +14,8 @@
         return;
     }
 
-<<<<<<< HEAD
 #pragma omp parallel for \
         shared(X,y,m,n,out) private(i,u)
-=======
->>>>>>> 02b30e97
     for (i = 0; i < n; i++) {
         u = X + m * i;
         out[i] = metricfunc(u, y, m);
@@ -38,13 +35,9 @@
         fprintf(stderr, "Error");
         return;
     }
-<<<<<<< HEAD
     
 #pragma omp parallel for \
         shared(X,X_indices,n_X_indices,y,m,out) private(ii,i,u)
-=======
-
->>>>>>> 02b30e97
     for (ii = 0; ii < n_X_indices; ii++) {
         i = X_indices[ii];
         u = X + m * i;
@@ -65,11 +58,8 @@
         return;
     }
 
-<<<<<<< HEAD
 #pragma omp parallel for \
         shared(X,y,m,n,out) private(i,u)
-=======
->>>>>>> 02b30e97
     for (i = 0; i < n; i++) {
         u = X + m * i;
         out[i] = metricfunc(u, y, m);
@@ -88,13 +78,9 @@
         fprintf(stderr, "Error");
         return;
     }
-<<<<<<< HEAD
     
 #pragma omp parallel for \
         shared(X,X_indices,n_X_indices,y,m,out) private(ii,i,u)
-=======
-
->>>>>>> 02b30e97
     for (ii = 0; ii < n_X_indices; ii++) {
         i = X_indices[ii];
         u = X + m * i;
